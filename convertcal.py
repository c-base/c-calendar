--- conflicted
+++ resolved
@@ -210,17 +210,9 @@
         'location': event.get('location', default_location),
         'allDay': is_all_day,
         'start': date_start.isoformat(),
-<<<<<<< HEAD
-    }
-
-    if not is_all_day:
-        json_data['end'] = get_end_date(event, date_start).isoformat()
-
-=======
         'end': get_end_date(event, date_start).isoformat(),
     }
 
->>>>>>> ba5abbf7
     return json_data
 
 
